--- conflicted
+++ resolved
@@ -104,14 +104,14 @@
     testWriteFromConnectHandler(WebSocketVersion.RFC6455);
   }
 
-<<<<<<< HEAD
   public void testContinuationWriteFromConnectHybi08() throws Exception {
     testContinuationWriteFromConnectHandler(WebSocketVersion.HYBI_08);
   }
 
   public void testContinuationWriteFromConnectHybi17() throws Exception {
     testContinuationWriteFromConnectHandler(WebSocketVersion.RFC6455);
-=======
+  }
+
   public void testValidSubProtocolHybi00() throws Exception {
     testValidSubProtocol(WebSocketVersion.HYBI_00);
   }
@@ -134,7 +134,6 @@
 
   public void testInvalidSubProtocolHybi17() throws Exception {
     testInvalidSubProtocol(WebSocketVersion.RFC6455);
->>>>>>> ed1b42cd
   }
 
   // TODO close and exception tests
