/*
 * Copyright 2014 Red Hat, Inc.
 *
 * All rights reserved. This program and the accompanying materials
 * are made available under the terms of the Eclipse Public License v1.0
 * and Apache License v2.0 which accompanies this distribution.
 *
 * The Eclipse Public License is available at
 * http://www.eclipse.org/legal/epl-v10.html
 *
 * The Apache License v2.0 is available at
 * http://www.opensource.org/licenses/apache2.0.php
 *
 * You may elect to redistribute this code under either of these licenses.
 */

package io.vertx.test.core;

import io.vertx.core.Context;
import org.junit.Test;

import java.util.HashSet;
import java.util.Set;

/**
 * @author <a href="http://tfox.org">Tim Fox</a>
 */
public class ContextTest extends VertxTestBase {

  @Test
  public void testRunOnContext() throws Exception {
    vertx.runOnContext(v -> {
      Thread th = Thread.currentThread();
      Context ctx = vertx.currentContext();
      ctx.runOnContext(v2 -> {
        assertEquals(th, Thread.currentThread());
        // Execute it a few times to make sure it returns same context
        for (int i = 0; i < 10; i++) {
          Context c = vertx.currentContext();
          assertEquals(ctx, c);
        }
        // And simulate a third party thread - e.g. a 3rd party async library wishing to return a result on the
        // correct context
        new Thread() {
          public void run() {
            ctx.runOnContext(v3 -> {
              assertEquals(th, Thread.currentThread());
              assertEquals(ctx, vertx.currentContext());
              testComplete();
            });
          }
        }.start();
      });
    });
    await();
  }

  @Test
  public void testNoContext() throws Exception {
<<<<<<< HEAD
    System.out.println("Thread is: " + Thread.currentThread());
=======
>>>>>>> d9b83ec5
    Set<Context> ctxts = new HashSet<>();
    // We are not on a context when we call this so we should be given a new context each time
    for (int i = 0; i < 10; i++) {
      Context ctx = vertx.currentContext();
      assertFalse(ctxts.contains(ctx));
      ctxts.add(ctx);
    }
    testComplete();
  }
}<|MERGE_RESOLUTION|>--- conflicted
+++ resolved
@@ -57,10 +57,6 @@
 
   @Test
   public void testNoContext() throws Exception {
-<<<<<<< HEAD
-    System.out.println("Thread is: " + Thread.currentThread());
-=======
->>>>>>> d9b83ec5
     Set<Context> ctxts = new HashSet<>();
     // We are not on a context when we call this so we should be given a new context each time
     for (int i = 0; i < 10; i++) {
