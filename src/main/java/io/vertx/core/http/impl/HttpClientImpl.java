--- conflicted
+++ resolved
@@ -175,13 +175,6 @@
         timerID = vertx.setTimer(options.getPoolCleanerPeriod(), id -> checkExpired());
       }
     }
-<<<<<<< HEAD
-    HttpClientMetrics metrics = vertx.metricsSPI().createMetrics(this, options);
-    connectionManager = new ConnectionManager(this, metrics);
-    ProxyOptions proxyOptions = options.getProxyOptions();
-    useProxy = proxyOptions != null && proxyOptions.getType() == ProxyType.HTTP;
-=======
->>>>>>> 2fedb3ec
   }
 
   private ConnectionManager<EndpointKey, HttpClientConnection> httpConnectionManager() {
@@ -1313,11 +1306,6 @@
       throw new IllegalArgumentException("Must enable ALPN when using H2");
     }
     checkClosed();
-<<<<<<< HEAD
-    HttpClientRequest req;
-    if (useProxy && (ssl==null || !ssl)) {
-      relativeURI = "http://" + host + (port != 80 ? ":" + port : "") + relativeURI;
-=======
     HttpClientRequestBase req;
     boolean useProxy = !useSSL && proxyType == ProxyType.HTTP;
 
@@ -1328,7 +1316,6 @@
         String addPort = (port != -1 && port != defaultPort) ? (":" + port) : "";
         requestURI = (ssl == Boolean.TRUE ? "https://" : "http://") + host + addPort + requestURI;
       }
->>>>>>> 2fedb3ec
       ProxyOptions proxyOptions = options.getProxyOptions();
       if (proxyOptions.getUsername() != null && proxyOptions.getPassword() != null) {
         if (headers == null) {
